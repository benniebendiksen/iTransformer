import torch
import torch.nn as nn
import numpy as np
from math import sqrt
from utils.masking import TriangularCausalMask, ProbMask
from reformer_pytorch import LSHSelfAttention
from einops import rearrange, repeat


class FlowAttention(nn.Module):
    def __init__(self, attention_dropout=0.1):
        super(FlowAttention, self).__init__()
        self.dropout = nn.Dropout(attention_dropout)

    def kernel_method(self, x):
        return torch.sigmoid(x)

    def forward(self, queries, keys, values, attn_mask, tau=None, delta=None):
        queries = queries.transpose(1, 2)
        keys = keys.transpose(1, 2)
        values = values.transpose(1, 2)
        # kernel
        queries = self.kernel_method(queries)
        keys = self.kernel_method(keys)
        # incoming and outgoing
        normalizer_row = 1.0 / (torch.einsum("nhld,nhd->nhl", queries + 1e-6, keys.sum(dim=2) + 1e-6))
        normalizer_col = 1.0 / (torch.einsum("nhsd,nhd->nhs", keys + 1e-6, queries.sum(dim=2) + 1e-6))
        # reweighting
        normalizer_row_refine = (
            torch.einsum("nhld,nhd->nhl", queries + 1e-6, (keys * normalizer_col[:, :, :, None]).sum(dim=2) + 1e-6))
        normalizer_col_refine = (
            torch.einsum("nhsd,nhd->nhs", keys + 1e-6, (queries * normalizer_row[:, :, :, None]).sum(dim=2) + 1e-6))
        # competition and allocation
        normalizer_row_refine = torch.sigmoid(
            normalizer_row_refine * (float(queries.shape[2]) / float(keys.shape[2])))
        normalizer_col_refine = torch.softmax(normalizer_col_refine, dim=-1) * keys.shape[2]  # B h L vis
        # multiply
        kv = keys.transpose(-2, -1) @ (values * normalizer_col_refine[:, :, :, None])
        x = (((queries @ kv) * normalizer_row[:, :, :, None]) * normalizer_row_refine[:, :, :, None]).transpose(1,
                                                                                                                2).contiguous()
        return x, None


class DSAttention(nn.Module):
    '''De-stationary Attention'''

    def __init__(self, mask_flag=True, factor=5, scale=None, attention_dropout=0.1, output_attention=False):
        super(DSAttention, self).__init__()
        self.scale = scale
        self.mask_flag = mask_flag
        self.output_attention = output_attention
        self.dropout = nn.Dropout(attention_dropout)

    def forward(self, queries, keys, values, attn_mask, tau=None, delta=None):
        B, L, H, E = queries.shape
        _, S, _, D = values.shape
        scale = self.scale or 1. / sqrt(E)

        tau = 1.0 if tau is None else tau.unsqueeze(
            1).unsqueeze(1)  # B x 1 x 1 x 1
        delta = 0.0 if delta is None else delta.unsqueeze(
            1).unsqueeze(1)  # B x 1 x 1 x S

        # De-stationary Attention, rescaling pre-softmax score with learned de-stationary factors
        scores = torch.einsum("blhe,bshe->bhls", queries, keys) * tau + delta

        if self.mask_flag:
            if attn_mask is None:
                attn_mask = TriangularCausalMask(B, L, device=queries.device)

            scores.masked_fill_(attn_mask.mask, -np.inf)

        A = self.dropout(torch.softmax(scale * scores, dim=-1))
        V = torch.einsum("bhls,bshd->blhd", A, values)

        if self.output_attention:
            return (V.contiguous(), A)
        else:
            return (V.contiguous(), None)


<<<<<<< HEAD
# Code implementation from FlashAttention (https://github.com/shreyansh26/FlashAttention-PyTorch)
=======
>>>>>>> 781cd358
class FlashAttention(nn.Module):
    def __init__(self, mask_flag=True, factor=5, scale=None, attention_dropout=0.1, output_attention=False):
        super(FlashAttention, self).__init__()
        self.scale = scale
        self.mask_flag = mask_flag
        self.output_attention = output_attention
        self.dropout = nn.Dropout(attention_dropout)

    def flash_attention_forward(self, Q, K, V, mask=None):
        BLOCK_SIZE = 32
        NEG_INF = -1e10  # -infinity
        EPSILON = 1e-10
        # mask = torch.randint(0, 2, (128, 8)).to(device='cuda')
        O = torch.zeros_like(Q, requires_grad=True)
        l = torch.zeros(Q.shape[:-1])[..., None]
        m = torch.ones(Q.shape[:-1])[..., None] * NEG_INF

        O = O.to(device='cuda')
        l = l.to(device='cuda')
        m = m.to(device='cuda')

        Q_BLOCK_SIZE = min(BLOCK_SIZE, Q.shape[-1])
        KV_BLOCK_SIZE = BLOCK_SIZE

        Q_BLOCKS = torch.split(Q, Q_BLOCK_SIZE, dim=2)
        K_BLOCKS = torch.split(K, KV_BLOCK_SIZE, dim=2)
        V_BLOCKS = torch.split(V, KV_BLOCK_SIZE, dim=2)
        if mask is not None:
            mask_BLOCKS = list(torch.split(mask, KV_BLOCK_SIZE, dim=1))

        Tr = len(Q_BLOCKS)
        Tc = len(K_BLOCKS)

        O_BLOCKS = list(torch.split(O, Q_BLOCK_SIZE, dim=2))
        l_BLOCKS = list(torch.split(l, Q_BLOCK_SIZE, dim=2))
        m_BLOCKS = list(torch.split(m, Q_BLOCK_SIZE, dim=2))

        for j in range(Tc):
            Kj = K_BLOCKS[j]
            Vj = V_BLOCKS[j]
            if mask is not None:
                maskj = mask_BLOCKS[j]

            for i in range(Tr):
                Qi = Q_BLOCKS[i]
                Oi = O_BLOCKS[i]
                li = l_BLOCKS[i]
                mi = m_BLOCKS[i]

                scale = 1 / np.sqrt(Q.shape[-1])
                Qi_scaled = Qi * scale

                S_ij = torch.einsum('... i d, ... j d -> ... i j', Qi_scaled, Kj)
                if mask is not None:
                    # Masking
                    maskj_temp = rearrange(maskj, 'b j -> b 1 1 j')
                    S_ij = torch.where(maskj_temp > 0, S_ij, NEG_INF)

                m_block_ij, _ = torch.max(S_ij, dim=-1, keepdims=True)
                P_ij = torch.exp(S_ij - m_block_ij)
                if mask is not None:
                    # Masking
                    P_ij = torch.where(maskj_temp > 0, P_ij, 0.)

                l_block_ij = torch.sum(P_ij, dim=-1, keepdims=True) + EPSILON

                P_ij_Vj = torch.einsum('... i j, ... j d -> ... i d', P_ij, Vj)

                mi_new = torch.maximum(m_block_ij, mi)
                li_new = torch.exp(mi - mi_new) * li + torch.exp(m_block_ij - mi_new) * l_block_ij

                O_BLOCKS[i] = (li / li_new) * torch.exp(mi - mi_new) * Oi + (
                        torch.exp(m_block_ij - mi_new) / li_new) * P_ij_Vj
                l_BLOCKS[i] = li_new
                m_BLOCKS[i] = mi_new

        O = torch.cat(O_BLOCKS, dim=2)
        l = torch.cat(l_BLOCKS, dim=2)
        m = torch.cat(m_BLOCKS, dim=2)
        return O, l, m

    def forward(self, queries, keys, values, attn_mask, tau=None, delta=None):
        res = \
        self.flash_attention_forward(queries.permute(0, 2, 1, 3), keys.permute(0, 2, 1, 3), values.permute(0, 2, 1, 3),
                                     attn_mask)[0]
        return res.permute(0, 2, 1, 3).contiguous(), None


class FullAttention(nn.Module):
    def __init__(self, mask_flag=True, factor=5, scale=None, attention_dropout=0.1, output_attention=False):
        super(FullAttention, self).__init__()
        self.scale = scale
        self.mask_flag = mask_flag
        self.output_attention = output_attention
        self.dropout = nn.Dropout(attention_dropout)

    def forward(self, queries, keys, values, attn_mask, tau=None, delta=None):
        B, L, H, E = queries.shape
        _, S, _, D = values.shape
        scale = self.scale or 1. / sqrt(E)

        scores = torch.einsum("blhe,bshe->bhls", queries, keys)

        if self.mask_flag:
            if attn_mask is None:
                attn_mask = TriangularCausalMask(B, L, device=queries.device)

            scores.masked_fill_(attn_mask.mask, -np.inf)

        A = self.dropout(torch.softmax(scale * scores, dim=-1))
        V = torch.einsum("bhls,bshd->blhd", A, values)

        if self.output_attention:
            return (V.contiguous(), A)
        else:
            return (V.contiguous(), None)


class ProbAttention(nn.Module):
    def __init__(self, mask_flag=True, factor=5, scale=None, attention_dropout=0.1, output_attention=False):
        super(ProbAttention, self).__init__()
        self.factor = factor
        self.scale = scale
        self.mask_flag = mask_flag
        self.output_attention = output_attention
        self.dropout = nn.Dropout(attention_dropout)

    def _prob_QK(self, Q, K, sample_k, n_top):  # n_top: c*ln(L_q)
        # Q [B, H, L, D]
        B, H, L_K, E = K.shape
        _, _, L_Q, _ = Q.shape

        # calculate the sampled Q_K
        K_expand = K.unsqueeze(-3).expand(B, H, L_Q, L_K, E)
        # real U = U_part(factor*ln(L_k))*L_q
        index_sample = torch.randint(L_K, (L_Q, sample_k))
        K_sample = K_expand[:, :, torch.arange(
            L_Q).unsqueeze(1), index_sample, :]
        Q_K_sample = torch.matmul(
            Q.unsqueeze(-2), K_sample.transpose(-2, -1)).squeeze()

        # find the Top_k query with sparisty measurement
        M = Q_K_sample.max(-1)[0] - torch.div(Q_K_sample.sum(-1), L_K)
        M_top = M.topk(n_top, sorted=False)[1]

        # use the reduced Q to calculate Q_K
        Q_reduce = Q[torch.arange(B)[:, None, None],
                   torch.arange(H)[None, :, None],
                   M_top, :]  # factor*ln(L_q)
        Q_K = torch.matmul(Q_reduce, K.transpose(-2, -1))  # factor*ln(L_q)*L_k

        return Q_K, M_top

    def _get_initial_context(self, V, L_Q):
        B, H, L_V, D = V.shape
        if not self.mask_flag:
            # V_sum = V.sum(dim=-2)
            V_sum = V.mean(dim=-2)
            contex = V_sum.unsqueeze(-2).expand(B, H,
                                                L_Q, V_sum.shape[-1]).clone()
        else:  # use mask
            # requires that L_Q == L_V, i.e. for self-attention only
            assert (L_Q == L_V)
            contex = V.cumsum(dim=-2)
        return contex

    def _update_context(self, context_in, V, scores, index, L_Q, attn_mask):
        B, H, L_V, D = V.shape

        if self.mask_flag:
            attn_mask = ProbMask(B, H, L_Q, index, scores, device=V.device)
            scores.masked_fill_(attn_mask.mask, -np.inf)

        attn = torch.softmax(scores, dim=-1)  # nn.Softmax(dim=-1)(scores)

        context_in[torch.arange(B)[:, None, None],
        torch.arange(H)[None, :, None],
        index, :] = torch.matmul(attn, V).type_as(context_in)
        if self.output_attention:
            attns = (torch.ones([B, H, L_V, L_V]) /
                     L_V).type_as(attn).to(attn.device)
            attns[torch.arange(B)[:, None, None], torch.arange(H)[
                                                  None, :, None], index, :] = attn
            return (context_in, attns)
        else:
            return (context_in, None)

    def forward(self, queries, keys, values, attn_mask, tau=None, delta=None):
        B, L_Q, H, D = queries.shape
        _, L_K, _, _ = keys.shape

        queries = queries.transpose(2, 1)
        keys = keys.transpose(2, 1)
        values = values.transpose(2, 1)

        U_part = self.factor * \
                 np.ceil(np.log(L_K)).astype('int').item()  # c*ln(L_k)
        u = self.factor * \
            np.ceil(np.log(L_Q)).astype('int').item()  # c*ln(L_q)

        U_part = U_part if U_part < L_K else L_K
        u = u if u < L_Q else L_Q

        scores_top, index = self._prob_QK(
            queries, keys, sample_k=U_part, n_top=u)

        # add scale factor
        scale = self.scale or 1. / sqrt(D)
        if scale is not None:
            scores_top = scores_top * scale
        # get the context
        context = self._get_initial_context(values, L_Q)
        # update the context with selected top_k queries
        context, attn = self._update_context(
            context, values, scores_top, index, L_Q, attn_mask)

        return context.contiguous(), attn


class AttentionLayer(nn.Module):
    def __init__(self, attention, d_model, n_heads, d_keys=None,
                 d_values=None):
        super(AttentionLayer, self).__init__()

        d_keys = d_keys or (d_model // n_heads)
        d_values = d_values or (d_model // n_heads)

        self.inner_attention = attention
        self.query_projection = nn.Linear(d_model, d_keys * n_heads)
        self.key_projection = nn.Linear(d_model, d_keys * n_heads)
        self.value_projection = nn.Linear(d_model, d_values * n_heads)
        self.out_projection = nn.Linear(d_values * n_heads, d_model)
        self.n_heads = n_heads

    def forward(self, queries, keys, values, attn_mask, tau=None, delta=None):
        B, L, _ = queries.shape
        _, S, _ = keys.shape
        H = self.n_heads

        queries = self.query_projection(queries).view(B, L, H, -1)
        keys = self.key_projection(keys).view(B, S, H, -1)
        values = self.value_projection(values).view(B, S, H, -1)

        out, attn = self.inner_attention(
            queries,
            keys,
            values,
            attn_mask,
            tau=tau,
            delta=delta
        )
        out = out.view(B, L, -1)

        return self.out_projection(out), attn


class ReformerLayer(nn.Module):
    def __init__(self, attention, d_model, n_heads, d_keys=None,
                 d_values=None, causal=False, bucket_size=4, n_hashes=4):
        super().__init__()
        self.bucket_size = bucket_size
        self.attn = LSHSelfAttention(
            dim=d_model,
            heads=n_heads,
            bucket_size=bucket_size,
            n_hashes=n_hashes,
            causal=causal
        )

    def fit_length(self, queries):
        # inside reformer: assert N % (bucket_size * 2) == 0
        B, N, C = queries.shape
        if N % (self.bucket_size * 2) == 0:
            return queries
        else:
            # fill the time series
            fill_len = (self.bucket_size * 2) - (N % (self.bucket_size * 2))
            return torch.cat([queries, torch.zeros([B, fill_len, C]).to(queries.device)], dim=1)

    def forward(self, queries, keys, values, attn_mask, tau, delta):
        # in Reformer: defalut queries=keys
        B, N, C = queries.shape
        queries = self.attn(self.fit_length(queries))[:, :N, :]
        return queries, None


class TwoStageAttentionLayer(nn.Module):
    '''
    The Two Stage Attention (TSA) Layer
    input/output shape: [batch_size, Data_dim(D), Seg_num(L), d_model]
    '''

    def __init__(self, configs,
                 seg_num, factor, d_model, n_heads, d_ff=None, dropout=0.1):
        super(TwoStageAttentionLayer, self).__init__()
        d_ff = d_ff or 4 * d_model
        self.time_attention = AttentionLayer(FullAttention(False, configs.factor, attention_dropout=configs.dropout,
                                                           output_attention=configs.output_attention), d_model, n_heads)
        self.dim_sender = AttentionLayer(FullAttention(False, configs.factor, attention_dropout=configs.dropout,
                                                       output_attention=configs.output_attention), d_model, n_heads)
        self.dim_receiver = AttentionLayer(FullAttention(False, configs.factor, attention_dropout=configs.dropout,
                                                         output_attention=configs.output_attention), d_model, n_heads)
        self.router = nn.Parameter(torch.randn(seg_num, factor, d_model))

        self.dropout = nn.Dropout(dropout)

        self.norm1 = nn.LayerNorm(d_model)
        self.norm2 = nn.LayerNorm(d_model)
        self.norm3 = nn.LayerNorm(d_model)
        self.norm4 = nn.LayerNorm(d_model)

        self.MLP1 = nn.Sequential(nn.Linear(d_model, d_ff),
                                  nn.GELU(),
                                  nn.Linear(d_ff, d_model))
        self.MLP2 = nn.Sequential(nn.Linear(d_model, d_ff),
                                  nn.GELU(),
                                  nn.Linear(d_ff, d_model))

    def forward(self, x, attn_mask=None, tau=None, delta=None):
        # Cross Time Stage: Directly apply MSA to each dimension
        batch = x.shape[0]
        time_in = rearrange(x, 'b ts_d seg_num d_model -> (b ts_d) seg_num d_model')
        time_enc, attn = self.time_attention(
            time_in, time_in, time_in, attn_mask=None, tau=None, delta=None
        )
        dim_in = time_in + self.dropout(time_enc)
        dim_in = self.norm1(dim_in)
        dim_in = dim_in + self.dropout(self.MLP1(dim_in))
        dim_in = self.norm2(dim_in)

        # Cross Dimension Stage: use a small set of learnable vectors to aggregate and distribute messages to build the D-to-D connection
        dim_send = rearrange(dim_in, '(b ts_d) seg_num d_model -> (b seg_num) ts_d d_model', b=batch)
        batch_router = repeat(self.router, 'seg_num factor d_model -> (repeat seg_num) factor d_model', repeat=batch)
        dim_buffer, attn = self.dim_sender(batch_router, dim_send, dim_send, attn_mask=None, tau=None, delta=None)
        dim_receive, attn = self.dim_receiver(dim_send, dim_buffer, dim_buffer, attn_mask=None, tau=None, delta=None)
        dim_enc = dim_send + self.dropout(dim_receive)
        dim_enc = self.norm3(dim_enc)
        dim_enc = dim_enc + self.dropout(self.MLP2(dim_enc))
        dim_enc = self.norm4(dim_enc)

        final_out = rearrange(dim_enc, '(b seg_num) ts_d d_model -> b ts_d seg_num d_model', b=batch)

        return final_out<|MERGE_RESOLUTION|>--- conflicted
+++ resolved
@@ -79,10 +79,7 @@
             return (V.contiguous(), None)
 
 
-<<<<<<< HEAD
 # Code implementation from FlashAttention (https://github.com/shreyansh26/FlashAttention-PyTorch)
-=======
->>>>>>> 781cd358
 class FlashAttention(nn.Module):
     def __init__(self, mask_flag=True, factor=5, scale=None, attention_dropout=0.1, output_attention=False):
         super(FlashAttention, self).__init__()
